--- conflicted
+++ resolved
@@ -13,10 +13,9 @@
       description='Mock for redis-py',
       url='http://www.github.com/locationlabs/mockredis',
       license='Apache2',
-<<<<<<< HEAD
       packages=find_packages(exclude=['*.tests']),
       setup_requires=[
-          'nose'
+          'nose==1.2.1'
       ],
       install_requires=[
       ],
@@ -24,7 +23,4 @@
           'redis>=2.7.2'
       ],
       test_suite='mockredis.tests',
-      )
-=======
-      packages=find_packages(exclude=['tests']))
->>>>>>> 0f783f70
+      )